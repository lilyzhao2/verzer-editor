--- conflicted
+++ resolved
@@ -51,20 +51,6 @@
       // Context extraction mode - no project context needed
       userContent = prompt + '\n\nDocument to analyze:\n' + content;
     } else {
-<<<<<<< HEAD
-      // For edit mode, ask for structured response
-      userContent = `Edit the following document according to this instruction: "${prompt}"
-
-IMPORTANT: Return your response in this exact format:
-[DOCUMENT]
-(Put the edited document text here - just the clean text, no explanations)
-[/DOCUMENT]
-[EXPLANATION]
-(Put your explanation of what changes you made here)
-[/EXPLANATION]
-
-Original document:
-=======
       // Ask AI to return both the edited document AND an explanation
       userContent = `${projectContext}Edit the following HTML document according to this instruction: "${prompt}"
 
@@ -87,7 +73,6 @@
 [/EXPLANATION]
 
 Original HTML document:
->>>>>>> 627c25d0
 ${content}`;
     }
 
@@ -153,11 +138,7 @@
       const documentMatch = responseText.match(/\[DOCUMENT\]([\s\S]*?)\[\/DOCUMENT\]/);
       const explanationMatch = responseText.match(/\[EXPLANATION\]([\s\S]*?)\[\/EXPLANATION\]/);
       
-<<<<<<< HEAD
-      let editedContent = responseText; // fallback to full response
-=======
       let editedContent = responseText; // fallback to full response if parsing fails
->>>>>>> 627c25d0
       let explanation = '';
       
       if (documentMatch && documentMatch[1]) {
