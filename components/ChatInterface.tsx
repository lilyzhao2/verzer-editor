--- conflicted
+++ resolved
@@ -55,82 +55,6 @@
   }, [isResizing]);
 
   return (
-<<<<<<< HEAD
-    <div className="h-full flex flex-col bg-gray-50">
-      <div className="px-6 py-4 border-b bg-white">
-        <div className="flex items-center justify-between">
-          <h2 className="text-lg font-semibold text-gray-800 flex items-center gap-2">
-            <MessageSquare className="w-5 h-5" />
-            AI Editor
-          </h2>
-          
-          {/* Model Selector */}
-          <div className="flex items-center gap-2">
-            <button
-              onClick={() => handleModelChange('claude-3-5-haiku-20241022')}
-              className={`px-3 py-1.5 rounded-lg text-sm font-medium transition-all flex items-center gap-1.5 ${
-                state.selectedModel === 'claude-3-5-haiku-20241022'
-                  ? 'bg-blue-100 text-blue-700 border-2 border-blue-300'
-                  : 'bg-gray-100 text-gray-600 border-2 border-transparent hover:bg-gray-200'
-              }`}
-              title="Fast and affordable"
-            >
-              <Zap className="w-3.5 h-3.5" />
-              Haiku
-            </button>
-            <button
-              onClick={() => handleModelChange('claude-3-5-sonnet-20241022')}
-              className={`px-3 py-1.5 rounded-lg text-sm font-medium transition-all flex items-center gap-1.5 ${
-                state.selectedModel === 'claude-3-5-sonnet-20241022'
-                  ? 'bg-purple-100 text-purple-700 border-2 border-purple-300'
-                  : 'bg-gray-100 text-gray-600 border-2 border-transparent hover:bg-gray-200'
-              }`}
-              title="Higher quality, more creative"
-            >
-              <Brain className="w-3.5 h-3.5" />
-              Sonnet
-            </button>
-          </div>
-        </div>
-        
-        {/* Model Description */}
-        <p className="text-xs text-gray-500 mt-2">
-          {state.selectedModel === 'claude-3-5-haiku-20241022' 
-            ? '⚡ Fast & affordable - Best for quick edits and iterations'
-            : '🎨 Higher quality - Best for creative writing and complex edits'}
-        </p>
-      </div>
-
-      <div className="flex-1 overflow-y-auto p-6 space-y-4">
-        {state.chatHistory.length === 0 ? (
-          <div className="text-center py-12">
-            <MessageSquare className="w-12 h-12 text-gray-400 mx-auto mb-4" />
-            <p className="text-gray-600 mb-2">No edits yet</p>
-            <p className="text-sm text-gray-500">
-              Enter a prompt below to edit your document with AI
-            </p>
-          </div>
-        ) : (
-          state.chatHistory.map((message) => (
-            <div key={message.id} className="bg-white rounded-lg p-4 shadow-sm">
-              <div className="flex items-start justify-between mb-2">
-                <span className="text-xs font-medium text-blue-600 bg-blue-50 px-2 py-1 rounded">
-                  v{message.versionCreated}
-                </span>
-                <span className="text-xs text-gray-500">
-                  {new Date(message.timestamp).toLocaleTimeString()}
-                </span>
-              </div>
-              <p className="text-gray-800 font-medium mb-2">✏️ {message.prompt}</p>
-              {message.response && (
-                <div className="mt-3 p-3 bg-gray-50 rounded-lg border border-gray-200">
-                  <p className="text-sm text-gray-700 whitespace-pre-wrap">{message.response}</p>
-                </div>
-              )}
-            </div>
-          ))
-        )}
-=======
     <div id="chat-interface-container" className="h-full flex flex-col bg-gray-50">
       {/* Top Section - Version Tree */}
       <div 
@@ -159,7 +83,6 @@
         title="Drag to resize"
       >
         <GripVertical className="w-4 h-3 text-gray-400" />
->>>>>>> 627c25d0
       </div>
 
       {/* Bottom Section - Chat */}
